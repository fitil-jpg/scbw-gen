--- conflicted
+++ resolved
@@ -1,5 +1,4 @@
 #include <iostream>
-<<<<<<< HEAD
 #include <vector>
 #include <memory>
 #include "viewer.h"
@@ -110,7 +109,6 @@
 void Viewer::set_window_size(int width, int height) {
     g_viewer_state.window_width = width;
     g_viewer_state.window_height = height;
-=======
 #include <fstream>
 #include <sstream>
 #include <glad/glad.h>
@@ -416,5 +414,4 @@
     glUniform1f(glGetUniformLocation(shader_program_, "exposure"), exposure_);
     glUniform1f(glGetUniformLocation(shader_program_, "gamma"), gamma_);
     glUniform1i(glGetUniformLocation(shader_program_, "showTonemapped"), show_tonemapped_);
->>>>>>> 53e35b67
 }