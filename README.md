--- conflicted
+++ resolved
@@ -1,82 +1,4 @@
-<<<<<<< HEAD
 # USD Scene Generator and Renderer
-
-Цей проект демонструє генерацію USD сцени та її рендеринг з використанням OpenUSD та Storm рендер-делегата.
-
-## Файли проекту
-
-- `build_scene.py` - Генератор USD сцени
-- `scene.usda` - Згенерована USD сцена
-- `check_scene.py` - Скрипт для аналізу сцени
-- `render_scene.py` - Скрипт для рендерингу (потребує повний OpenUSD)
-
-## Встановлення залежностей
-
-```bash
-pip3 install usd-core
-```
-
-## Генерація сцени
-
-```bash
-python3 build_scene.py
-```
-
-Це створить файл `scene.usda` з простою 3D сценою, що містить:
-- Куб в центрі координат
-- Дальнє світло з налаштованим поворотом
-- Камеру з позицією та орієнтацією
-
-## Перевірка сцени
-
-```bash
-python3 check_scene.py
-```
-
-Це покаже детальну інформацію про всі примітиви в сцені.
-
-## Рендеринг
-
-Для рендерингу USD сцен рекомендується використовувати:
-
-### Варіант 1: usdrecord (якщо доступний)
-```bash
-usdrecord scene.usda output.png --camera /World/Camera --width 800 --height 600
-```
-
-### Варіант 2: Blender
-```bash
-# Встановлення Blender
-brew install --cask blender
-
-# Відкрити сцену в Blender
-blender --background --python -c "
-import bpy
-bpy.ops.wm.usd_import(filepath='scene.usda')
-bpy.ops.render.render(write_still=True, filepath='output.png')
-"
-```
-
-### Варіант 3: Houdini (якщо доступний)
-```bash
-# Відкрити сцену в Houdini
-houdini scene.usda
-```
-
-## Структура сцени
-
-Сцена містить:
-- **World** - кореневий контейнер
-- **Cube** - куб розміром 2x2x2 в центрі
-- **Light** - дальнє світло з поворотом (-45°, 45°, 0°)
-- **Camera** - камера в позиції (5, 5, 5) з поворотом (-30°, -45°, 0°)
-
-## Примітки
-
-- Storm рендер-делегат є частиною повного OpenUSD SDK
-- `usd-core` Python пакет містить тільки базові функції USD
-- Для повного рендерингу потрібен повний OpenUSD SDK або сумісний 3D додаток
-=======
 # SCBW-Gen
 
 SCBW-Gen (StarCraft: Brood War Generator) is a collection of tools for building and rendering StarCraft: Brood War assets. The toolkit now centers on a Houdini-driven pipeline that automates the generation of multi-layer EXRs for downstream compositing and analysis.
@@ -188,4 +110,79 @@
    pytest
    ```
 4. Submit a pull request with a clear description of the changes.
->>>>>>> 4a992df4
+
+Цей проект демонструє генерацію USD сцени та її рендеринг з використанням OpenUSD та Storm рендер-делегата.
+
+## Файли проекту
+
+- `build_scene.py` - Генератор USD сцени
+- `scene.usda` - Згенерована USD сцена
+- `check_scene.py` - Скрипт для аналізу сцени
+- `render_scene.py` - Скрипт для рендерингу (потребує повний OpenUSD)
+
+## Встановлення залежностей
+
+```bash
+pip3 install usd-core
+```
+
+## Генерація сцени
+
+```bash
+python3 build_scene.py
+```
+
+Це створить файл `scene.usda` з простою 3D сценою, що містить:
+- Куб в центрі координат
+- Дальнє світло з налаштованим поворотом
+- Камеру з позицією та орієнтацією
+
+## Перевірка сцени
+
+```bash
+python3 check_scene.py
+```
+
+Це покаже детальну інформацію про всі примітиви в сцені.
+
+## Рендеринг
+
+Для рендерингу USD сцен рекомендується використовувати:
+
+### Варіант 1: usdrecord (якщо доступний)
+```bash
+usdrecord scene.usda output.png --camera /World/Camera --width 800 --height 600
+```
+
+### Варіант 2: Blender
+```bash
+# Встановлення Blender
+brew install --cask blender
+
+# Відкрити сцену в Blender
+blender --background --python -c "
+import bpy
+bpy.ops.wm.usd_import(filepath='scene.usda')
+bpy.ops.render.render(write_still=True, filepath='output.png')
+"
+```
+
+### Варіант 3: Houdini (якщо доступний)
+```bash
+# Відкрити сцену в Houdini
+houdini scene.usda
+```
+
+## Структура сцени
+
+Сцена містить:
+- **World** - кореневий контейнер
+- **Cube** - куб розміром 2x2x2 в центрі
+- **Light** - дальнє світло з поворотом (-45°, 45°, 0°)
+- **Camera** - камера в позиції (5, 5, 5) з поворотом (-30°, -45°, 0°)
+
+## Примітки
+
+- Storm рендер-делегат є частиною повного OpenUSD SDK
+- `usd-core` Python пакет містить тільки базові функції USD
+- Для повного рендерингу потрібен повний OpenUSD SDK або сумісний 3D додаток